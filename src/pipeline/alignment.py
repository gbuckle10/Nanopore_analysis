--- conflicted
+++ resolved
@@ -211,11 +211,7 @@
     alignment_parent_parser = argparse.ArgumentParser(add_help=False)
     alignment_parent_parser.add_argument(
         "--ref",
-<<<<<<< HEAD
-        default=config.pipeline_steps.alignment.paths.full_indexed_genome_path,
-=======
         default=config.pipeline_steps.setup.paths.full_reference_genome_path,
->>>>>>> fc9cdc34
         type=Path,
         help="Path to the reference genome"
     )
