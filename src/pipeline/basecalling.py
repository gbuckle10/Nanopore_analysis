--- conflicted
+++ resolved
@@ -107,7 +107,6 @@
                        "--batchsize", str(batchsize)
                        ]
 
-<<<<<<< HEAD
     if should_demultiplex:
         logger.info("We're going to demultiplex, so we'll add the --no-trim tag to keep the barcodes")
         basecalling_cmd.extend(["--no-trim"])
@@ -118,13 +117,6 @@
             basecalling_cmd.extend(["--kit-name", kit_name])
         else:
             logger.info("No kit name provided. The --kit-name argument will be omitted.")
-=======
-    if kit_name:
-        logger.info(f"Kit name '{kit_name}' provided. Adding --kit-name to command")
-        basecalling_cmd.extend(["--kit-name", str(kit_name)])
-    else:
-        logger.info("No kit name provided. The --kit-name argument will be omitted.")
->>>>>>> 249bcb98
 
     final_output_arg = []
     if output_path.suffix in ['.bam', '.sam']:
@@ -218,17 +210,10 @@
         p_run, config,
         default_input=None,
         input_file_help="Path to POD5 files",
-<<<<<<< HEAD
         input_dest="pipeline_steps.basecalling.paths.user_pod5_input",
         default_output=None,
         output_dir_help="Path to basecalled data.",
         output_dest="pipeline_steps.basecalling.paths.user_basecalled_output"
-=======
-        input_dest="pipeline_steps.basecalling.paths.pod5_input",
-        default_output=None,
-        output_dir_help="Path to demultiplexed data directory.",
-        output_dest="pipeline_steps.basecalling.paths.demultiplexed_output"
->>>>>>> 249bcb98
     )
     p_run.set_defaults(func=full_basecalling_handler)
 
@@ -242,17 +227,10 @@
         p_basecall, config,
         default_input=None,
         input_file_help="Path to POD5 files",
-<<<<<<< HEAD
         input_dest="pipeline_steps.basecalling.paths.user_pod5_input",
         default_output=None,
         output_dir_help="Path to basecalled BAM file",
         output_dest="pipeline_steps.basecalling.paths.user_basecalled_output"
-=======
-        input_dest="pipeline_steps.basecalling.paths.pod5_input",
-        default_output=None,
-        output_dir_help="Path to basecalled BAM file",
-        output_dest="pipeline_steps.basecalling.paths.basecalled_output"
->>>>>>> 249bcb98
     )
     p_basecall.set_defaults(func=basecall_handler)
 
@@ -265,17 +243,10 @@
         p_demux, config,
         default_input=None,
         input_file_help="Path to basecalled BAM file",
-<<<<<<< HEAD
         input_dest="pipeline_steps.basecalling.paths.user_basecalled_output",
         default_output=None,
         output_dir_help="Path to demultiplexed data directory.",
         output_dest="pipeline_steps.basecalling.paths.user_demux_output"
-=======
-        input_dest="pipeline_steps.basecalling.paths.basecalled_output",
-        default_output=None,
-        output_dir_help="Path to demultiplexed data directory.",
-        output_dest="pipeline_steps.basecalling.paths.demultiplexed_output"
->>>>>>> 249bcb98
     )
     p_demux.set_defaults(func=demultiplex_handler)
 
