--- conflicted
+++ resolved
@@ -116,15 +116,14 @@
 }
 
 run_script(){
-<<<<<<< HEAD
+
   #install_dorado "$DORADO_VERSION"
   #download_fast5_data 10
   #convert_fast5_to_pod5
   basecalling_pod5
-=======
+
   DORADO_VERSION="0.9.6"
   install_dorado "$DORADO_VERSION"
->>>>>>> cd1a743e
 }
 
 run_script