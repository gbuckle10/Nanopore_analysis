import pandas as pd
import os
<<<<<<< HEAD
import pybedtools
import logging

=======
from pathlib import Path
import logging

def ensure_tool_symlink(link_path, target_path):
    logger = logging.getLogger('pipeline')

    logger.info(f"Ensuring '{link_path}' is a symlink to '{target_path}'")

    try:
        if link_path.exists():
            if link_path.is_symlink():
                if os.path.realpath(link_path) == os.path.realpath(target_path):
                    logger.info(f"Correct symlink for {link_path} already exists, so nothing to do.")
                else:
                    logger.info(f"Symlink exists, but points to the wrong target. Recreating.")
                    link_path.unlink()
                    link_path.symlink_to(target_path)
                    print("Symlink recreated successfully.")
            else:
                logger.info(f"'{link_path}' is a regular file, not a symlink. Removing and replacing.")
                link_path.unlink() # remove file
                link_path.symlink_to(target_path) # create the symlink
                logger.info(f"Symlink created successfully.")
        else:
            # Directly create the link
            logger.info(f"'{link_path}' does not exist. Creating symlink.")
            link_path.symlink_to(target_path)
            print("Symlink created successfully.")
    except Exception as e:
        logger.error(f"An error occurred: {e}")

>>>>>>> c5c0e17d
def apply_runtime_config(runtime_config="scripts/runtime_config.sh"):
    """
    Reads a shell script and applies the export PATH commands to the current
    process's environment.
    :param runtime_config:
    :return:
    """

    logger = logging.getLogger('pipeline')
    config_vars = {}
    try:
        with open(runtime_config, 'r') as f:
            for line in f:
                line = line.strip()
                if not line or line.startswith('#'):
                    continue

                if line.startswith('export '):
                    line = line[7:]  # slice off "export"

                if '=' in line:
                    key, value = line.split('=', 1)
                    config_vars[key] = value
                    logger.info(f"Loaded config: {key}={value}")
        return config_vars
    except FileNotFoundError:
        logger.error(f"Runtime config file '{runtime_config}' not found. PATH not updated.")<|MERGE_RESOLUTION|>--- conflicted
+++ resolved
@@ -1,10 +1,5 @@
 import pandas as pd
 import os
-<<<<<<< HEAD
-import pybedtools
-import logging
-
-=======
 from pathlib import Path
 import logging
 
@@ -36,7 +31,6 @@
     except Exception as e:
         logger.error(f"An error occurred: {e}")
 
->>>>>>> c5c0e17d
 def apply_runtime_config(runtime_config="scripts/runtime_config.sh"):
     """
     Reads a shell script and applies the export PATH commands to the current
